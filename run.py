#!/usr/bin/env python3
"""
Compatibility launcher: delegates to jva.run.main so `python run.py` keeps working.
Adds repo's src/ to sys.path when running from source (without installation).
"""

import sys
from pathlib import Path
<<<<<<< HEAD
from typing import Dict, Any, Optional

# プロジェクトルートをパスに追加
project_root = Path(__file__).parent
sys.path.insert(0, str(project_root / "src"))

import cv2
import numpy as np

# 既存モジュール
from src.pipelines.pose_analysis import PoseAnalyzer
try:
    from jva.pose_backend import PoseBackend
except Exception:
    class PoseBackend:
        def __init__(self, use_tasks: bool = False):
            self.use_tasks = use_tasks
        def init(self, fps: float):
            return None

# 新しい可視化モジュール
try:
    from jva_visuals.registry import VisualPipeline, VisualPassRegistry
    from jva_visuals.adapters import adapt_state
    VISUALS_AVAILABLE = True
except ImportError as e:
    print(f"Warning: Visual enhancements not available: {e}")
    VISUALS_AVAILABLE = False

# ログ設定
logging.basicConfig(level=logging.INFO, format='%(asctime)s - %(levelname)s - %(message)s')
logger = logging.getLogger(__name__)


def load_config(config_path: Optional[str] = None) -> Dict[str, Any]:
    """設定ファイルを読み込み"""
    default_config = {
        "height_m": None,
        "visuals": {},
        "output": {"export_landmarks": False},
        "blender": {"enabled": False},
        "debug": {"profile_performance": False}
    }
    
    if config_path and os.path.exists(config_path):
        try:
            with open(config_path, 'r', encoding='utf-8') as f:
                file_config = yaml.safe_load(f) or {}
            
            # デフォルト設定をファイル設定で更新
            config = {**default_config}
            config.update(file_config)
            
            logger.info(f"Loaded config from: {config_path}")
            return config
        except Exception as e:
            logger.error(f"Failed to load config file {config_path}: {e}")
    
    return default_config


def override_config_with_args(config: Dict[str, Any], args: argparse.Namespace) -> Dict[str, Any]:
    """CLIオプションで設定をオーバーライド"""
    
    # 身長設定
    if args.height_m:
        config["height_m"] = args.height_m
    
    # 可視化設定
    visuals = config.get("visuals", {})
    
    if args.vectors:
        visuals["vectors"] = True
    if args.heatmap:
        visuals["heatmap"] = True
    if args.hud:
        visuals["hud"] = True
    if args.wrist_trail:
        visuals["wrist_trail"] = True
    if args.glow_trail:
        visuals["glow_trail"] = True
    
    # 出力設定
    output = config.get("output", {})
    if args.export_landmarks:
        output["export_landmarks"] = True
        output["landmarks_filename"] = args.export_landmarks
    
    # Blender設定
    blender = config.get("blender", {})
    if args.blender_overlay:
        blender["enabled"] = True
        blender["render_overlay"] = True
    
    # Backend設定
    backend_cfg = config.get("backend", {})
    if getattr(args, "use_tasks", False):
        backend_cfg["use_tasks"] = True
    
    config["visuals"] = visuals
    config["output"] = output
    config["blender"] = blender
    config["backend"] = backend_cfg
    
    return config


def export_landmarks_json(landmarks_data: list, output_path: str):
    """ランドマークデータをJSON形式で出力"""
    try:
        with open(output_path, 'w', encoding='utf-8') as f:
            json.dump({
                "format": "mediapipe_pose_landmarks",
                "version": "1.0",
                "frame_count": len(landmarks_data),
                "landmarks": landmarks_data
            }, f, indent=2)
        
        logger.info(f"Exported landmarks to: {output_path}")
    except Exception as e:
        logger.error(f"Failed to export landmarks: {e}")


def print_blender_commands(video_path: str, landmarks_path: str, output_path: str):
    """Blender実行コマンドを表示"""
    blender_script = project_root / "blender_bridge" / "scripts" / "setup_scene.py"
    
    commands = [
        "# Blender連携コマンド例:",
        f"blender --background --python {blender_script} -- \\",
        f"  --video {video_path} \\",
        f"  --landmarks {landmarks_path} \\", 
        f"  --output {output_path}",
        "",
        "# または既存のBlenderファイルに適用:",
        f"blender your_scene.blend --python {blender_script} -- \\",
        f"  --video {video_path} \\",
        f"  --landmarks {landmarks_path} \\",
        f"  --output {output_path}"
    ]
    
    print("\n" + "\n".join(commands) + "\n")


def process_video_all_variants(input_path: str, base_output_path: str, config: Dict[str, Any]) -> bool:
    """4つの可視化バリエーションを同時出力"""
    logger.info("🎬 4つの可視化バリエーションを同時出力します...")
    
    # 出力ファイル名を生成
    base_name = Path(base_output_path).stem
    output_dir = Path(base_output_path).parent
    
    variants = [
        {
            "name": "骨格+軌跡",
            "filename": f"{base_name}_skeleton_with_trail.mp4",
            "config_override": {
                "visuals": {
                    "trails": {"enabled": True, "right_wrist": True},
                    "vectors": {"enabled": False},
                    "heatmap": {"enabled": False},
                    "hud": {"enabled": False}
                }
            }
        },
        {
            "name": "ヒートマップ",
            "filename": f"{base_name}_heatmap.mp4",
            "config_override": {
                "visuals": {
                    "heatmap": {"enabled": True, "show_colorbar": True},
                    "vectors": {"enabled": False},
                    "trails": {"enabled": False},
                    "hud": {"enabled": False}
                }
            }
        },
        {
            "name": "ゲーム風HUD",
            "filename": f"{base_name}_gaming_hud.mp4",
            "config_override": {
                "visuals": {
                    "hud": {"enabled": True, "show_metrics": True},
                    "vectors": {"enabled": False},
                    "heatmap": {"enabled": False},
                    "trails": {"enabled": False}
                }
            }
        },
        {
            "name": "Blender連携用",
            "filename": f"{base_name}_for_blender.mp4",
            "config_override": {
                "visuals": {
                    "vectors": {"enabled": True},
                    "heatmap": {"enabled": True},
                    "trails": {"enabled": True, "right_wrist": True},
                    "hud": {"enabled": False}
                },
                "output": {"export_landmarks": True}
            }
        }
    ]
    
    success_count = 0
    total_variants = len(variants)
    
    for i, variant in enumerate(variants, 1):
        print(f"\n📊 [{i}/{total_variants}] {variant['name']}を処理中...")
        
        # 設定を上書き
        variant_config = config.copy()
        variant_config.update(variant["config_override"])
        
        # 出力パス
        output_path = output_dir / variant["filename"]
        
        # Blender連携用の場合はランドマークも出力
        if variant["name"] == "Blender連携用":
            landmarks_path = output_dir / f"{base_name}_landmarks.json"
            variant_config["output"]["landmarks_filename"] = str(landmarks_path)
        
        # 処理実行
        if process_video(input_path, str(output_path), variant_config):
            success_count += 1
            logger.info(f"✅ {variant['name']}: {output_path}")
        else:
            logger.error(f"❌ {variant['name']}の処理に失敗")
    
    # Blender連携コマンドの表示
    if success_count >= 3:  # Blender連携用も成功している場合
        blender_video = output_dir / f"{base_name}_for_blender.mp4"
        landmarks_file = output_dir / f"{base_name}_landmarks.json"
        blender_output = output_dir / f"{base_name}_3d_overlay.mp4"
        
        print(f"\n🎭 Blender 3D連携コマンド:")
        print(f"blender --background --python blender_bridge/scripts/setup_scene.py -- \\")
        print(f"  --video {blender_video} \\")
        print(f"  --landmarks {landmarks_file} \\")
        print(f"  --output {blender_output}")
    
    print(f"\n🎉 完了: {success_count}/{total_variants} バリエーションを出力しました")
    return success_count == total_variants


def process_video(input_path: str, output_path: str, config: Dict[str, Any]) -> bool:
    """動画を処理"""
    logger.info(f"Processing video: {input_path}")
    
    # 入力チェック
    if not os.path.exists(input_path):
        logger.error(f"Input video not found: {input_path}")
        return False
    
    # 出力ディレクトリ作成
    output_dir = os.path.dirname(output_path)
    if output_dir:
        os.makedirs(output_dir, exist_ok=True)
    
    # 動画の読み込み
    cap = cv2.VideoCapture(input_path)
    if not cap.isOpened():
        logger.error(f"Failed to open video: {input_path}")
        return False
    
    # 動画プロパティ
    width = int(cap.get(cv2.CAP_PROP_FRAME_WIDTH))
    height = int(cap.get(cv2.CAP_PROP_FRAME_HEIGHT))
    fps = cap.get(cv2.CAP_PROP_FPS)
    if not fps or fps <= 0:
        fps = 30.0
    
    total_frames = int(cap.get(cv2.CAP_PROP_FRAME_COUNT))
    
    logger.info(f"Video: {width}x{height}, {fps} fps, {total_frames} frames")
    
    # 出力動画の設定
    fourcc = cv2.VideoWriter_fourcc(*'mp4v')
    out = cv2.VideoWriter(output_path, fourcc, fps, (width, height))
    
    if not out.isOpened():
        logger.error(f"Failed to create output video: {output_path}")
        cap.release()
        return False
    
    # PoseAnalyzerの初期化
    use_tasks_flag = config.get("backend", {}).get("use_tasks", False) if isinstance(config, dict) else False
    backend = PoseBackend(use_tasks=use_tasks_flag)
    backend.init(fps)
    pose_analyzer = PoseAnalyzer()
    if config.get("height_m"):
        pose_analyzer.set_scale_from_reference(height * 0.8, config["height_m"] * 0.8)
    
    # 可視化パイプラインの初期化
    visual_pipeline = None
    if VISUALS_AVAILABLE and config.get("visuals"):
        visual_passes = VisualPassRegistry.build_from_config(
            config["visuals"], fps, config.get("height_m")
        )
        if visual_passes:
            visual_pipeline = VisualPipeline(visual_passes)
            logger.info(f"Initialized {len(visual_passes)} visual passes")
    
    # ランドマークデータの保存用
    landmarks_data = []
    export_landmarks = config.get("output", {}).get("export_landmarks", False)
    
    # フレーム処理
    frame_count = 0
    try:
        while True:
            ret, frame = cap.read()
            if not ret:
                break
            
            frame_count += 1
            if frame_count % 30 == 0:  # 30フレームごとに進捗表示
                progress = (frame_count / total_frames) * 100 if total_frames > 0 else 0
                elapsed_time = (frame_count / fps) if fps > 0 else 0
                logger.info(f"Processing frame {frame_count}/{total_frames} ({progress:.1f}%) - Elapsed: {elapsed_time:.1f}s")
            
            # ポーズ解析
            state = pose_analyzer.process(frame, fps)
            
            # 基本の骨格描画
            result = pose_analyzer.render_basic(frame, state)
            
            # 可視化エフェクトを適用
            if visual_pipeline:
                try:
                    result = visual_pipeline.apply_all(
                        result, state, fps, config.get("height_m")
                    )
                except Exception as e:
                    logger.error(f"Visual pipeline error at frame {frame_count}: {e}")
            
            # ランドマークデータの保存
            if export_landmarks and state.get("points"):
                frame_landmarks = []
                for i, point in enumerate(state["points"]):
                    if point is not None:
                        frame_landmarks.append({
                            "id": i,
                            "x": float(point[0]) / width,  # 正規化座標
                            "y": float(point[1]) / height,
                            "visibility": 1.0
                        })
                    else:
                        frame_landmarks.append({
                            "id": i,
                            "x": 0.0,
                            "y": 0.0,
                            "visibility": 0.0
                        })
                
                landmarks_data.append({
                    "frame": frame_count,
                    "timestamp": frame_count / fps,
                    "landmarks": frame_landmarks
                })
            
            # フレーム出力
            out.write(result)
    
    except KeyboardInterrupt:
        logger.info("Processing interrupted by user")
    except Exception as e:
        logger.error(f"Error during processing: {e}")
        return False
    finally:
        cap.release()
        out.release()
        pose_analyzer.close()
    
    # 処理完了の詳細情報
    processing_time = frame_count / fps if fps > 0 else 0
    logger.info(f"Video processing completed: {output_path}")
    logger.info(f"Processed {frame_count} frames in {processing_time:.2f}s of video content")
    
    # ランドマークのエクスポート
    if export_landmarks and landmarks_data:
        landmarks_filename = config.get("output", {}).get("landmarks_filename", "landmarks.json")
        # 既にパスが含まれている場合はそのまま使う
        if os.path.isabs(landmarks_filename) or os.path.dirname(landmarks_filename):
            landmarks_path = landmarks_filename
        else:
            landmarks_path = os.path.join(output_dir, landmarks_filename) if output_dir else landmarks_filename
        export_landmarks_json(landmarks_data, landmarks_path)
        
        # Blenderコマンドの表示
        if config.get("blender", {}).get("enabled", False):
            blender_output = output_path.replace(".mp4", "_blender_overlay.mp4")
            print_blender_commands(output_path, landmarks_path, blender_output)
    
    return True


def main():
    parser = argparse.ArgumentParser(
        description="Javelin Video Analysis with Enhanced Visualizations",
        formatter_class=argparse.RawDescriptionHelpFormatter,
        epilog="""
使用例:
  # 基本の骨格表示のみ（既存機能、後方互換）
  python run.py --video input.mp4 --output output.mp4

  # ベクトルとヒートマップを追加
  python run.py --video input.mp4 --output output.mp4 --vectors --heatmap

  # すべての可視化機能を有効化 + Blender連携
  python run.py --video input.mp4 --output output.mp4 --vectors --heatmap --hud --glow-trail \\
                --height-m 1.80 --export-landmarks landmarks.json --blender-overlay

  # 🎬 4つのバリエーションを同時出力（推奨！）
  python run.py --all-variants --height-m 1.80

  # 設定ファイルを使用
  python run.py --video input.mp4 --output output.mp4 --config configs/visuals.yaml
        """
    )
    
    # 入出力ファイル（デフォルトでinput/outputフォルダを使用）
    parser.add_argument("--video", help="入力動画ファイルのパス（デフォルト: input/内の最初の.mp4ファイル）")
    parser.add_argument("--output", help="出力動画ファイルのパス（デフォルト: output/analysis_<input_name>.mp4）")
    
    # 設定ファイル
    parser.add_argument("--config", help="設定ファイルのパス（YAML）")
    
    # 身長設定
    parser.add_argument("--height-m", type=float, help="被写体の身長（メートル）")
    
    # 可視化オプション
    parser.add_argument("--vectors", action="store_true", help="速度・加速度ベクトルを表示")
    parser.add_argument("--heatmap", action="store_true", help="速度ヒートマップを表示")  
    parser.add_argument("--hud", action="store_true", help="ゲーム風HUDを表示")
    parser.add_argument("--wrist-trail", action="store_true", help="右手首軌跡を表示")
    parser.add_argument("--glow-trail", action="store_true", help="光軌跡エフェクトを表示")
    
    # マルチ出力オプション
    parser.add_argument("--all-variants", action="store_true", 
                       help="4つの可視化バリエーションを同時出力（骨格+軌跡、ヒートマップ、ゲーム風、Blender連携）")
    
    # 出力オプション
    parser.add_argument("--export-landmarks", help="ランドマークをJSONで出力（ファイル名を指定）")
    # バックエンド切替
    parser.add_argument("--use-tasks", action="store_true", help="MediaPipe Tasksを使用（従来はSolutions）")
    
    # Blender連携
    parser.add_argument("--blender-overlay", action="store_true", 
                       help="Blender実行コマンドを表示（要 --export-landmarks）")
    
    # デバッグ
    parser.add_argument("--verbose", action="store_true", help="詳細ログを出力")
    
    args = parser.parse_args()
    
    # ログレベル設定
    if args.verbose:
        logging.getLogger().setLevel(logging.DEBUG)
    
    # デフォルト入出力パス設定
    if not args.video:
        # inputフォルダから最初の.mp4ファイルを探す
        input_dir = Path("input")
        if input_dir.exists():
            video_files = list(input_dir.glob("*.mp4"))
            if video_files:
                args.video = str(video_files[0])
                logger.info(f"自動選択された入力動画: {args.video}")
            else:
                logger.error("inputフォルダに.mp4ファイルが見つかりません")
                return False
        else:
            logger.error("inputフォルダが存在しません")
            return False
    
    if not args.output:
        # 入力ファイル名から出力ファイル名を生成
        input_path = Path(args.video)
        output_dir = Path("output")
        output_dir.mkdir(exist_ok=True)  # outputフォルダを作成（存在しない場合）
        args.output = str(output_dir / f"analysis_{input_path.name}")
        logger.info(f"自動設定された出力パス: {args.output}")
    
    # 設定読み込み
    config = load_config(args.config)
    config = override_config_with_args(config, args)
    
    # 可視化機能の利用可能性チェック
    if not VISUALS_AVAILABLE and any([args.vectors, args.heatmap, args.hud, args.wrist_trail, args.glow_trail, args.all_variants]):
        logger.warning("可視化機能が利用できません。基本機能のみで実行します。")
    
    # 動画処理実行
    if args.all_variants:
        # 4つのバリエーションを同時出力
        success = process_video_all_variants(args.video, args.output, config)
    else:
        # 通常の単一出力
        success = process_video(args.video, args.output, config)
    
    if success:
        if args.all_variants:
            print(f"\n🎉 全バリエーション処理完了！")
            print(f"📁 出力フォルダ: {Path(args.output).parent}")
        else:
            print(f"\n✅ 処理完了: {args.output}")
            
            # 設定内容の表示
            enabled_features = []
            visuals = config.get("visuals", {})
            if visuals.get("vectors"): enabled_features.append("ベクトル")
            if visuals.get("heatmap"): enabled_features.append("ヒートマップ")
            if visuals.get("hud"): enabled_features.append("HUD")
            if visuals.get("wrist_trail"): enabled_features.append("手首軌跡")
            if visuals.get("glow_trail"): enabled_features.append("光軌跡")
            
            if enabled_features:
                print(f"📊 有効な機能: {', '.join(enabled_features)}")
            else:
                print("📊 基本骨格表示のみ（後方互換モード）")
        
        if config.get("height_m"):
            print(f"📏 身長設定: {config['height_m']:.2f}m")
        
        sys.exit(0)
    else:
        print("❌ 処理中にエラーが発生しました。")
        sys.exit(1)
=======

# Ensure `src/` is importable for local runs
repo_root = Path(__file__).resolve().parent
src_path = repo_root / "src"
if str(src_path) not in sys.path:
    sys.path.insert(0, str(src_path))
>>>>>>> 8927bf11

from jva.run import main

if __name__ == "__main__":
    main()<|MERGE_RESOLUTION|>--- conflicted
+++ resolved
@@ -6,543 +6,12 @@
 
 import sys
 from pathlib import Path
-<<<<<<< HEAD
-from typing import Dict, Any, Optional
-
-# プロジェクトルートをパスに追加
-project_root = Path(__file__).parent
-sys.path.insert(0, str(project_root / "src"))
-
-import cv2
-import numpy as np
-
-# 既存モジュール
-from src.pipelines.pose_analysis import PoseAnalyzer
-try:
-    from jva.pose_backend import PoseBackend
-except Exception:
-    class PoseBackend:
-        def __init__(self, use_tasks: bool = False):
-            self.use_tasks = use_tasks
-        def init(self, fps: float):
-            return None
-
-# 新しい可視化モジュール
-try:
-    from jva_visuals.registry import VisualPipeline, VisualPassRegistry
-    from jva_visuals.adapters import adapt_state
-    VISUALS_AVAILABLE = True
-except ImportError as e:
-    print(f"Warning: Visual enhancements not available: {e}")
-    VISUALS_AVAILABLE = False
-
-# ログ設定
-logging.basicConfig(level=logging.INFO, format='%(asctime)s - %(levelname)s - %(message)s')
-logger = logging.getLogger(__name__)
-
-
-def load_config(config_path: Optional[str] = None) -> Dict[str, Any]:
-    """設定ファイルを読み込み"""
-    default_config = {
-        "height_m": None,
-        "visuals": {},
-        "output": {"export_landmarks": False},
-        "blender": {"enabled": False},
-        "debug": {"profile_performance": False}
-    }
-    
-    if config_path and os.path.exists(config_path):
-        try:
-            with open(config_path, 'r', encoding='utf-8') as f:
-                file_config = yaml.safe_load(f) or {}
-            
-            # デフォルト設定をファイル設定で更新
-            config = {**default_config}
-            config.update(file_config)
-            
-            logger.info(f"Loaded config from: {config_path}")
-            return config
-        except Exception as e:
-            logger.error(f"Failed to load config file {config_path}: {e}")
-    
-    return default_config
-
-
-def override_config_with_args(config: Dict[str, Any], args: argparse.Namespace) -> Dict[str, Any]:
-    """CLIオプションで設定をオーバーライド"""
-    
-    # 身長設定
-    if args.height_m:
-        config["height_m"] = args.height_m
-    
-    # 可視化設定
-    visuals = config.get("visuals", {})
-    
-    if args.vectors:
-        visuals["vectors"] = True
-    if args.heatmap:
-        visuals["heatmap"] = True
-    if args.hud:
-        visuals["hud"] = True
-    if args.wrist_trail:
-        visuals["wrist_trail"] = True
-    if args.glow_trail:
-        visuals["glow_trail"] = True
-    
-    # 出力設定
-    output = config.get("output", {})
-    if args.export_landmarks:
-        output["export_landmarks"] = True
-        output["landmarks_filename"] = args.export_landmarks
-    
-    # Blender設定
-    blender = config.get("blender", {})
-    if args.blender_overlay:
-        blender["enabled"] = True
-        blender["render_overlay"] = True
-    
-    # Backend設定
-    backend_cfg = config.get("backend", {})
-    if getattr(args, "use_tasks", False):
-        backend_cfg["use_tasks"] = True
-    
-    config["visuals"] = visuals
-    config["output"] = output
-    config["blender"] = blender
-    config["backend"] = backend_cfg
-    
-    return config
-
-
-def export_landmarks_json(landmarks_data: list, output_path: str):
-    """ランドマークデータをJSON形式で出力"""
-    try:
-        with open(output_path, 'w', encoding='utf-8') as f:
-            json.dump({
-                "format": "mediapipe_pose_landmarks",
-                "version": "1.0",
-                "frame_count": len(landmarks_data),
-                "landmarks": landmarks_data
-            }, f, indent=2)
-        
-        logger.info(f"Exported landmarks to: {output_path}")
-    except Exception as e:
-        logger.error(f"Failed to export landmarks: {e}")
-
-
-def print_blender_commands(video_path: str, landmarks_path: str, output_path: str):
-    """Blender実行コマンドを表示"""
-    blender_script = project_root / "blender_bridge" / "scripts" / "setup_scene.py"
-    
-    commands = [
-        "# Blender連携コマンド例:",
-        f"blender --background --python {blender_script} -- \\",
-        f"  --video {video_path} \\",
-        f"  --landmarks {landmarks_path} \\", 
-        f"  --output {output_path}",
-        "",
-        "# または既存のBlenderファイルに適用:",
-        f"blender your_scene.blend --python {blender_script} -- \\",
-        f"  --video {video_path} \\",
-        f"  --landmarks {landmarks_path} \\",
-        f"  --output {output_path}"
-    ]
-    
-    print("\n" + "\n".join(commands) + "\n")
-
-
-def process_video_all_variants(input_path: str, base_output_path: str, config: Dict[str, Any]) -> bool:
-    """4つの可視化バリエーションを同時出力"""
-    logger.info("🎬 4つの可視化バリエーションを同時出力します...")
-    
-    # 出力ファイル名を生成
-    base_name = Path(base_output_path).stem
-    output_dir = Path(base_output_path).parent
-    
-    variants = [
-        {
-            "name": "骨格+軌跡",
-            "filename": f"{base_name}_skeleton_with_trail.mp4",
-            "config_override": {
-                "visuals": {
-                    "trails": {"enabled": True, "right_wrist": True},
-                    "vectors": {"enabled": False},
-                    "heatmap": {"enabled": False},
-                    "hud": {"enabled": False}
-                }
-            }
-        },
-        {
-            "name": "ヒートマップ",
-            "filename": f"{base_name}_heatmap.mp4",
-            "config_override": {
-                "visuals": {
-                    "heatmap": {"enabled": True, "show_colorbar": True},
-                    "vectors": {"enabled": False},
-                    "trails": {"enabled": False},
-                    "hud": {"enabled": False}
-                }
-            }
-        },
-        {
-            "name": "ゲーム風HUD",
-            "filename": f"{base_name}_gaming_hud.mp4",
-            "config_override": {
-                "visuals": {
-                    "hud": {"enabled": True, "show_metrics": True},
-                    "vectors": {"enabled": False},
-                    "heatmap": {"enabled": False},
-                    "trails": {"enabled": False}
-                }
-            }
-        },
-        {
-            "name": "Blender連携用",
-            "filename": f"{base_name}_for_blender.mp4",
-            "config_override": {
-                "visuals": {
-                    "vectors": {"enabled": True},
-                    "heatmap": {"enabled": True},
-                    "trails": {"enabled": True, "right_wrist": True},
-                    "hud": {"enabled": False}
-                },
-                "output": {"export_landmarks": True}
-            }
-        }
-    ]
-    
-    success_count = 0
-    total_variants = len(variants)
-    
-    for i, variant in enumerate(variants, 1):
-        print(f"\n📊 [{i}/{total_variants}] {variant['name']}を処理中...")
-        
-        # 設定を上書き
-        variant_config = config.copy()
-        variant_config.update(variant["config_override"])
-        
-        # 出力パス
-        output_path = output_dir / variant["filename"]
-        
-        # Blender連携用の場合はランドマークも出力
-        if variant["name"] == "Blender連携用":
-            landmarks_path = output_dir / f"{base_name}_landmarks.json"
-            variant_config["output"]["landmarks_filename"] = str(landmarks_path)
-        
-        # 処理実行
-        if process_video(input_path, str(output_path), variant_config):
-            success_count += 1
-            logger.info(f"✅ {variant['name']}: {output_path}")
-        else:
-            logger.error(f"❌ {variant['name']}の処理に失敗")
-    
-    # Blender連携コマンドの表示
-    if success_count >= 3:  # Blender連携用も成功している場合
-        blender_video = output_dir / f"{base_name}_for_blender.mp4"
-        landmarks_file = output_dir / f"{base_name}_landmarks.json"
-        blender_output = output_dir / f"{base_name}_3d_overlay.mp4"
-        
-        print(f"\n🎭 Blender 3D連携コマンド:")
-        print(f"blender --background --python blender_bridge/scripts/setup_scene.py -- \\")
-        print(f"  --video {blender_video} \\")
-        print(f"  --landmarks {landmarks_file} \\")
-        print(f"  --output {blender_output}")
-    
-    print(f"\n🎉 完了: {success_count}/{total_variants} バリエーションを出力しました")
-    return success_count == total_variants
-
-
-def process_video(input_path: str, output_path: str, config: Dict[str, Any]) -> bool:
-    """動画を処理"""
-    logger.info(f"Processing video: {input_path}")
-    
-    # 入力チェック
-    if not os.path.exists(input_path):
-        logger.error(f"Input video not found: {input_path}")
-        return False
-    
-    # 出力ディレクトリ作成
-    output_dir = os.path.dirname(output_path)
-    if output_dir:
-        os.makedirs(output_dir, exist_ok=True)
-    
-    # 動画の読み込み
-    cap = cv2.VideoCapture(input_path)
-    if not cap.isOpened():
-        logger.error(f"Failed to open video: {input_path}")
-        return False
-    
-    # 動画プロパティ
-    width = int(cap.get(cv2.CAP_PROP_FRAME_WIDTH))
-    height = int(cap.get(cv2.CAP_PROP_FRAME_HEIGHT))
-    fps = cap.get(cv2.CAP_PROP_FPS)
-    if not fps or fps <= 0:
-        fps = 30.0
-    
-    total_frames = int(cap.get(cv2.CAP_PROP_FRAME_COUNT))
-    
-    logger.info(f"Video: {width}x{height}, {fps} fps, {total_frames} frames")
-    
-    # 出力動画の設定
-    fourcc = cv2.VideoWriter_fourcc(*'mp4v')
-    out = cv2.VideoWriter(output_path, fourcc, fps, (width, height))
-    
-    if not out.isOpened():
-        logger.error(f"Failed to create output video: {output_path}")
-        cap.release()
-        return False
-    
-    # PoseAnalyzerの初期化
-    use_tasks_flag = config.get("backend", {}).get("use_tasks", False) if isinstance(config, dict) else False
-    backend = PoseBackend(use_tasks=use_tasks_flag)
-    backend.init(fps)
-    pose_analyzer = PoseAnalyzer()
-    if config.get("height_m"):
-        pose_analyzer.set_scale_from_reference(height * 0.8, config["height_m"] * 0.8)
-    
-    # 可視化パイプラインの初期化
-    visual_pipeline = None
-    if VISUALS_AVAILABLE and config.get("visuals"):
-        visual_passes = VisualPassRegistry.build_from_config(
-            config["visuals"], fps, config.get("height_m")
-        )
-        if visual_passes:
-            visual_pipeline = VisualPipeline(visual_passes)
-            logger.info(f"Initialized {len(visual_passes)} visual passes")
-    
-    # ランドマークデータの保存用
-    landmarks_data = []
-    export_landmarks = config.get("output", {}).get("export_landmarks", False)
-    
-    # フレーム処理
-    frame_count = 0
-    try:
-        while True:
-            ret, frame = cap.read()
-            if not ret:
-                break
-            
-            frame_count += 1
-            if frame_count % 30 == 0:  # 30フレームごとに進捗表示
-                progress = (frame_count / total_frames) * 100 if total_frames > 0 else 0
-                elapsed_time = (frame_count / fps) if fps > 0 else 0
-                logger.info(f"Processing frame {frame_count}/{total_frames} ({progress:.1f}%) - Elapsed: {elapsed_time:.1f}s")
-            
-            # ポーズ解析
-            state = pose_analyzer.process(frame, fps)
-            
-            # 基本の骨格描画
-            result = pose_analyzer.render_basic(frame, state)
-            
-            # 可視化エフェクトを適用
-            if visual_pipeline:
-                try:
-                    result = visual_pipeline.apply_all(
-                        result, state, fps, config.get("height_m")
-                    )
-                except Exception as e:
-                    logger.error(f"Visual pipeline error at frame {frame_count}: {e}")
-            
-            # ランドマークデータの保存
-            if export_landmarks and state.get("points"):
-                frame_landmarks = []
-                for i, point in enumerate(state["points"]):
-                    if point is not None:
-                        frame_landmarks.append({
-                            "id": i,
-                            "x": float(point[0]) / width,  # 正規化座標
-                            "y": float(point[1]) / height,
-                            "visibility": 1.0
-                        })
-                    else:
-                        frame_landmarks.append({
-                            "id": i,
-                            "x": 0.0,
-                            "y": 0.0,
-                            "visibility": 0.0
-                        })
-                
-                landmarks_data.append({
-                    "frame": frame_count,
-                    "timestamp": frame_count / fps,
-                    "landmarks": frame_landmarks
-                })
-            
-            # フレーム出力
-            out.write(result)
-    
-    except KeyboardInterrupt:
-        logger.info("Processing interrupted by user")
-    except Exception as e:
-        logger.error(f"Error during processing: {e}")
-        return False
-    finally:
-        cap.release()
-        out.release()
-        pose_analyzer.close()
-    
-    # 処理完了の詳細情報
-    processing_time = frame_count / fps if fps > 0 else 0
-    logger.info(f"Video processing completed: {output_path}")
-    logger.info(f"Processed {frame_count} frames in {processing_time:.2f}s of video content")
-    
-    # ランドマークのエクスポート
-    if export_landmarks and landmarks_data:
-        landmarks_filename = config.get("output", {}).get("landmarks_filename", "landmarks.json")
-        # 既にパスが含まれている場合はそのまま使う
-        if os.path.isabs(landmarks_filename) or os.path.dirname(landmarks_filename):
-            landmarks_path = landmarks_filename
-        else:
-            landmarks_path = os.path.join(output_dir, landmarks_filename) if output_dir else landmarks_filename
-        export_landmarks_json(landmarks_data, landmarks_path)
-        
-        # Blenderコマンドの表示
-        if config.get("blender", {}).get("enabled", False):
-            blender_output = output_path.replace(".mp4", "_blender_overlay.mp4")
-            print_blender_commands(output_path, landmarks_path, blender_output)
-    
-    return True
-
-
-def main():
-    parser = argparse.ArgumentParser(
-        description="Javelin Video Analysis with Enhanced Visualizations",
-        formatter_class=argparse.RawDescriptionHelpFormatter,
-        epilog="""
-使用例:
-  # 基本の骨格表示のみ（既存機能、後方互換）
-  python run.py --video input.mp4 --output output.mp4
-
-  # ベクトルとヒートマップを追加
-  python run.py --video input.mp4 --output output.mp4 --vectors --heatmap
-
-  # すべての可視化機能を有効化 + Blender連携
-  python run.py --video input.mp4 --output output.mp4 --vectors --heatmap --hud --glow-trail \\
-                --height-m 1.80 --export-landmarks landmarks.json --blender-overlay
-
-  # 🎬 4つのバリエーションを同時出力（推奨！）
-  python run.py --all-variants --height-m 1.80
-
-  # 設定ファイルを使用
-  python run.py --video input.mp4 --output output.mp4 --config configs/visuals.yaml
-        """
-    )
-    
-    # 入出力ファイル（デフォルトでinput/outputフォルダを使用）
-    parser.add_argument("--video", help="入力動画ファイルのパス（デフォルト: input/内の最初の.mp4ファイル）")
-    parser.add_argument("--output", help="出力動画ファイルのパス（デフォルト: output/analysis_<input_name>.mp4）")
-    
-    # 設定ファイル
-    parser.add_argument("--config", help="設定ファイルのパス（YAML）")
-    
-    # 身長設定
-    parser.add_argument("--height-m", type=float, help="被写体の身長（メートル）")
-    
-    # 可視化オプション
-    parser.add_argument("--vectors", action="store_true", help="速度・加速度ベクトルを表示")
-    parser.add_argument("--heatmap", action="store_true", help="速度ヒートマップを表示")  
-    parser.add_argument("--hud", action="store_true", help="ゲーム風HUDを表示")
-    parser.add_argument("--wrist-trail", action="store_true", help="右手首軌跡を表示")
-    parser.add_argument("--glow-trail", action="store_true", help="光軌跡エフェクトを表示")
-    
-    # マルチ出力オプション
-    parser.add_argument("--all-variants", action="store_true", 
-                       help="4つの可視化バリエーションを同時出力（骨格+軌跡、ヒートマップ、ゲーム風、Blender連携）")
-    
-    # 出力オプション
-    parser.add_argument("--export-landmarks", help="ランドマークをJSONで出力（ファイル名を指定）")
-    # バックエンド切替
-    parser.add_argument("--use-tasks", action="store_true", help="MediaPipe Tasksを使用（従来はSolutions）")
-    
-    # Blender連携
-    parser.add_argument("--blender-overlay", action="store_true", 
-                       help="Blender実行コマンドを表示（要 --export-landmarks）")
-    
-    # デバッグ
-    parser.add_argument("--verbose", action="store_true", help="詳細ログを出力")
-    
-    args = parser.parse_args()
-    
-    # ログレベル設定
-    if args.verbose:
-        logging.getLogger().setLevel(logging.DEBUG)
-    
-    # デフォルト入出力パス設定
-    if not args.video:
-        # inputフォルダから最初の.mp4ファイルを探す
-        input_dir = Path("input")
-        if input_dir.exists():
-            video_files = list(input_dir.glob("*.mp4"))
-            if video_files:
-                args.video = str(video_files[0])
-                logger.info(f"自動選択された入力動画: {args.video}")
-            else:
-                logger.error("inputフォルダに.mp4ファイルが見つかりません")
-                return False
-        else:
-            logger.error("inputフォルダが存在しません")
-            return False
-    
-    if not args.output:
-        # 入力ファイル名から出力ファイル名を生成
-        input_path = Path(args.video)
-        output_dir = Path("output")
-        output_dir.mkdir(exist_ok=True)  # outputフォルダを作成（存在しない場合）
-        args.output = str(output_dir / f"analysis_{input_path.name}")
-        logger.info(f"自動設定された出力パス: {args.output}")
-    
-    # 設定読み込み
-    config = load_config(args.config)
-    config = override_config_with_args(config, args)
-    
-    # 可視化機能の利用可能性チェック
-    if not VISUALS_AVAILABLE and any([args.vectors, args.heatmap, args.hud, args.wrist_trail, args.glow_trail, args.all_variants]):
-        logger.warning("可視化機能が利用できません。基本機能のみで実行します。")
-    
-    # 動画処理実行
-    if args.all_variants:
-        # 4つのバリエーションを同時出力
-        success = process_video_all_variants(args.video, args.output, config)
-    else:
-        # 通常の単一出力
-        success = process_video(args.video, args.output, config)
-    
-    if success:
-        if args.all_variants:
-            print(f"\n🎉 全バリエーション処理完了！")
-            print(f"📁 出力フォルダ: {Path(args.output).parent}")
-        else:
-            print(f"\n✅ 処理完了: {args.output}")
-            
-            # 設定内容の表示
-            enabled_features = []
-            visuals = config.get("visuals", {})
-            if visuals.get("vectors"): enabled_features.append("ベクトル")
-            if visuals.get("heatmap"): enabled_features.append("ヒートマップ")
-            if visuals.get("hud"): enabled_features.append("HUD")
-            if visuals.get("wrist_trail"): enabled_features.append("手首軌跡")
-            if visuals.get("glow_trail"): enabled_features.append("光軌跡")
-            
-            if enabled_features:
-                print(f"📊 有効な機能: {', '.join(enabled_features)}")
-            else:
-                print("📊 基本骨格表示のみ（後方互換モード）")
-        
-        if config.get("height_m"):
-            print(f"📏 身長設定: {config['height_m']:.2f}m")
-        
-        sys.exit(0)
-    else:
-        print("❌ 処理中にエラーが発生しました。")
-        sys.exit(1)
-=======
 
 # Ensure `src/` is importable for local runs
 repo_root = Path(__file__).resolve().parent
 src_path = repo_root / "src"
 if str(src_path) not in sys.path:
     sys.path.insert(0, str(src_path))
->>>>>>> 8927bf11
 
 from jva.run import main
 
